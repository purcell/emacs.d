--- conflicted
+++ resolved
@@ -126,7 +126,6 @@
 
 
 (require 'rcodetools)
-<<<<<<< HEAD
 
 (define-key ruby-mode-map (kbd "C-c C-c") 'xmp)
 ;;(define-key ruby-mode-map (kbd "C-c C-c") 'rct-complete-symbol)
@@ -134,7 +133,7 @@
 (setq visible-bell nil)
 (setq ring-bell-function `(lambda ()
                             (set-face-background 'default "black")))
-=======
+
 (define-key ruby-mode-map (kbd "C-c C-c") 'xmp)
 
 (set-frame-font "monofur-18")
@@ -146,20 +145,11 @@
 ;;;(setq visible-bell nil)
 ;;;(setq ring-bell-function `(lambda ()
 ;;;                             (set-face-background 'default "dark")))
->>>>>>> daddc1a4
 
 (provide 'init)
 
 
 ;; Local Variables:
 ;; coding: utf-8
-<<<<<<< HEAD
-;; no-byte-compile: t
-;; End:
-
-
-
-=======
 ;; no-byte-compile: 
 ;; End:
->>>>>>> daddc1a4
