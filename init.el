<<<<<<< HEAD
;;; init.el --- Load the full configuration -*- lexical-binding: t -*-
;;; Commentary:

;; This file bootstraps the configuration, which is divided into
;; a number of other files.

;;; Code:

;; Produce backtraces when errors occur: can be helpful to diagnose startup issues
;;(setq debug-on-error t)

(let ((minver "24.5"))
  (when (version< emacs-version minver)
    (error "Your Emacs is too old -- this config requires v%s or higher" minver)))
(when (version< emacs-version "25.1")
  (message "Your Emacs is old, and some functionality in this config will be disabled. Please upgrade if possible."))

(add-to-list 'load-path (expand-file-name "lisp" user-emacs-directory))
(require 'init-benchmarking) ;; Measure startup time

(defconst *spell-check-support-enabled* nil) ;; Enable with t if you prefer
(defconst *is-a-mac* (eq system-type 'darwin))

;;----------------------------------------------------------------------------
;; Adjust garbage collection thresholds during startup, and thereafter
;;----------------------------------------------------------------------------
(let ((normal-gc-cons-threshold (* 20 1024 1024))
      (init-gc-cons-threshold (* 128 1024 1024)))
  (setq gc-cons-threshold init-gc-cons-threshold)
  (add-hook 'emacs-startup-hook
            (lambda () (setq gc-cons-threshold normal-gc-cons-threshold))))

;;----------------------------------------------------------------------------
;; Bootstrap config
;;----------------------------------------------------------------------------
(setq custom-file (expand-file-name "custom.el" user-emacs-directory))
(require 'init-utils)
(require 'init-site-lisp) ;; Must come before elpa, as it may provide package.el
;; Calls (package-initialize)
(require 'init-elpa)      ;; Machinery for installing required packages
(require 'init-exec-path) ;; Set up $PATH

;;----------------------------------------------------------------------------
;; Allow users to provide an optional "init-preload-local.el"
;;----------------------------------------------------------------------------
(require 'init-preload-local nil t)

;;----------------------------------------------------------------------------
;; Load configs for specific features and modes
;;----------------------------------------------------------------------------

(require-package 'diminish)
(maybe-require-package 'scratch)
(require-package 'command-log-mode)

(require 'init-frame-hooks)
(require 'init-xterm)
(require 'init-themes)
(require 'init-osx-keys)
(require 'init-gui-frames)
(require 'init-dired)
(require 'init-isearch)
(require 'init-grep)
(require 'init-uniquify)
(require 'init-ibuffer)
(require 'init-flycheck)

(require 'init-recentf)
(require 'init-smex)
(require 'init-ivy)
(require 'init-hippie-expand)
(require 'init-company)
(require 'init-windows)
(require 'init-sessions)
(require 'init-mmm)

(require 'init-editing-utils)
(require 'init-whitespace)

(require 'init-vc)
(require 'init-darcs)
(require 'init-git)
(require 'init-github)

(require 'init-projectile)

(require 'init-compile)
(require 'init-crontab)
(require 'init-textile)
(require 'init-markdown)
(require 'init-csv)
(require 'init-erlang)
(require 'init-javascript)
(require 'init-php)
(require 'init-org)
(require 'init-nxml)
(require 'init-html)
(require 'init-css)
(require 'init-haml)
(require 'init-http)
(require 'init-python)
(require 'init-ruby)
(require 'init-haskell)
(require 'init-elm)
(require 'init-purescript)
(require 'init-rails)
(require 'init-sql)
(require 'init-ocaml)
(require 'init-nim)
(require 'init-rust)
(require 'init-toml)
(require 'init-yaml)
(require 'init-docker)
(require 'init-terraform)
(require 'init-nix)
(maybe-require-package 'nginx-mode)

(require 'init-paredit)
(require 'init-lisp)
(require 'init-slime)
(require 'init-clojure)
(require 'init-clojure-cider)
(require 'init-common-lisp)

(when *spell-check-support-enabled*
  (require 'init-spelling))

(require 'init-misc)

(require 'init-folding)
(require 'init-dash)

;;(require 'init-twitter)
;; (require 'init-mu)
(require 'init-ledger)
;; Extra packages which don't require any configuration

(require-package 'sudo-edit)
(require-package 'gnuplot)
(require-package 'lua-mode)
(require-package 'htmlize)
(when *is-a-mac*
  (require-package 'osx-location))
(unless (eq system-type 'windows-nt)
  (maybe-require-package 'daemons))
(maybe-require-package 'dotenv-mode)
(maybe-require-package 'shfmt)

(when (maybe-require-package 'uptimes)
  (setq-default uptimes-keep-count 200)
  (add-hook 'after-init-hook (lambda () (require 'uptimes))))

(when (fboundp 'global-eldoc-mode)
  (add-hook 'after-init-hook 'global-eldoc-mode))

(require 'init-direnv)

;;----------------------------------------------------------------------------
;; Allow access from emacsclient
;;----------------------------------------------------------------------------
(add-hook 'after-init-hook
          (lambda ()
            (require 'server)
            (unless (server-running-p)
              (server-start))))

;;----------------------------------------------------------------------------
;; Variables configured via the interactive 'customize' interface
;;----------------------------------------------------------------------------
(when (file-exists-p custom-file)
  (load custom-file))


;;----------------------------------------------------------------------------
;; Locales (setting them earlier in this file doesn't work in X)
;;----------------------------------------------------------------------------
(require 'init-locales)

;;----------------------------------------------------------------------------
;; Allow users to provide an optional "init-local" containing personal settings
;;----------------------------------------------------------------------------
(add-to-list 'load-path (expand-file-name "lisp/my" user-emacs-directory))

(require 'init-users)

(require 'dap-templates)

(provide 'init)

;; Local Variables:
;; coding: utf-8
;; no-byte-compile: t
;; End:
;;; init.el ends here
=======
;;; init.el --- Load the full configuration -*- lexical-binding: t -*-
;;; Commentary:

;; This file bootstraps the configuration, which is divided into
;; a number of other files.

;;; Code:

;; Produce backtraces when errors occur: can be helpful to diagnose startup issues
;;(setq debug-on-error t)

(let ((minver "25.1"))
  (when (version< emacs-version minver)
    (error "Your Emacs is too old -- this config requires v%s or higher" minver)))
(when (version< emacs-version "26.1")
  (message "Your Emacs is old, and some functionality in this config will be disabled. Please upgrade if possible."))

(add-to-list 'load-path (expand-file-name "lisp" user-emacs-directory))
(require 'init-benchmarking) ;; Measure startup time

(defconst *spell-check-support-enabled* nil) ;; Enable with t if you prefer
(defconst *is-a-mac* (eq system-type 'darwin))


;; Adjust garbage collection thresholds during startup, and thereafter

(let ((normal-gc-cons-threshold (* 20 1024 1024))
      (init-gc-cons-threshold (* 128 1024 1024)))
  (setq gc-cons-threshold init-gc-cons-threshold)
  (add-hook 'emacs-startup-hook
            (lambda () (setq gc-cons-threshold normal-gc-cons-threshold))))


;; Bootstrap config


(setq custom-file (locate-user-emacs-file "custom.el"))
(require 'init-utils)
(require 'init-site-lisp) ;; Must come before elpa, as it may provide package.el
;; Calls (package-initialize)
(require 'init-elpa)      ;; Machinery for installing required packages
(require 'init-exec-path) ;; Set up $PATH


;; Allow users to provide an optional "init-preload-local.el"
(require 'init-preload-local nil t)

;; Load configs for specific features and modes
(require-package 'diminish)
(maybe-require-package 'scratch)
(require-package 'command-log-mode)

(require 'init-frame-hooks)
(require 'init-xterm)
(require 'init-themes)
(require 'init-osx-keys)
(require 'init-gui-frames)
(require 'init-dired)
(require 'init-isearch)
(require 'init-grep)
(require 'init-uniquify)
(require 'init-ibuffer)
(require 'init-flycheck)

(require 'init-recentf)
(require 'init-minibuffer)
(require 'init-hippie-expand)
(require 'init-company)
(require 'init-windows)
(require 'init-sessions)
(require 'init-mmm)

(require 'init-editing-utils)
(require 'init-whitespace)

(require 'init-vc)
(require 'init-darcs)
(require 'init-git)
(require 'init-github)

(require 'init-projectile)

(require 'init-compile)
(require 'init-crontab)
(require 'init-textile)
(require 'init-markdown)
(require 'init-csv)
(require 'init-erlang)
(require 'init-javascript)
(require 'init-php)
(require 'init-org)
(require 'init-nxml)
(require 'init-html)
(require 'init-css)
(require 'init-haml)
(require 'init-http)
(require 'init-python)
(require 'init-haskell)
(require 'init-elm)
(require 'init-purescript)
(require 'init-ruby)
(require 'init-rails)
(require 'init-sql)
(require 'init-ocaml)
(require 'init-j)
(require 'init-nim)
(require 'init-rust)
(require 'init-toml)
(require 'init-yaml)
(require 'init-docker)
(require 'init-terraform)
(require 'init-nix)
(maybe-require-package 'nginx-mode)

(require 'init-paredit)
(require 'init-lisp)
(require 'init-slime)
(require 'init-clojure)
(require 'init-clojure-cider)
(require 'init-common-lisp)

(when *spell-check-support-enabled*
  (require 'init-spelling))

(require 'init-misc)

(require 'init-folding)
(require 'init-dash)

;;(require 'init-twitter)
;; (require 'init-mu)
(require 'init-ledger)
;; Extra packages which don't require any configuration

(require-package 'sudo-edit)
(require-package 'gnuplot)
(require-package 'lua-mode)
(require-package 'htmlize)
(when *is-a-mac*
  (require-package 'osx-location))
(maybe-require-package 'dotenv-mode)
(maybe-require-package 'shfmt)

(when (maybe-require-package 'uptimes)
  (setq-default uptimes-keep-count 200)
  (add-hook 'after-init-hook (lambda () (require 'uptimes))))

(when (fboundp 'global-eldoc-mode)
  (add-hook 'after-init-hook 'global-eldoc-mode))

(require 'init-direnv)



;; Allow access from emacsclient
(add-hook 'after-init-hook
          (lambda ()
            (require 'server)
            (unless (server-running-p)
              (server-start))))

;; Variables configured via the interactive 'customize' interface
(when (file-exists-p custom-file)
  (load custom-file))

;; Locales (setting them earlier in this file doesn't work in X)
(require 'init-locales)

;; Allow users to provide an optional "init-local" containing personal settings
(require 'init-local nil t)

(provide 'init)

;; Local Variables:
;; coding: utf-8
;; no-byte-compile: t
;; End:
;;; init.el ends here
>>>>>>> a42311c9
<|MERGE_RESOLUTION|>--- conflicted
+++ resolved
@@ -1,199 +1,3 @@
-<<<<<<< HEAD
-;;; init.el --- Load the full configuration -*- lexical-binding: t -*-
-;;; Commentary:
-
-;; This file bootstraps the configuration, which is divided into
-;; a number of other files.
-
-;;; Code:
-
-;; Produce backtraces when errors occur: can be helpful to diagnose startup issues
-;;(setq debug-on-error t)
-
-(let ((minver "24.5"))
-  (when (version< emacs-version minver)
-    (error "Your Emacs is too old -- this config requires v%s or higher" minver)))
-(when (version< emacs-version "25.1")
-  (message "Your Emacs is old, and some functionality in this config will be disabled. Please upgrade if possible."))
-
-(add-to-list 'load-path (expand-file-name "lisp" user-emacs-directory))
-(require 'init-benchmarking) ;; Measure startup time
-
-(defconst *spell-check-support-enabled* nil) ;; Enable with t if you prefer
-(defconst *is-a-mac* (eq system-type 'darwin))
-
-;;----------------------------------------------------------------------------
-;; Adjust garbage collection thresholds during startup, and thereafter
-;;----------------------------------------------------------------------------
-(let ((normal-gc-cons-threshold (* 20 1024 1024))
-      (init-gc-cons-threshold (* 128 1024 1024)))
-  (setq gc-cons-threshold init-gc-cons-threshold)
-  (add-hook 'emacs-startup-hook
-            (lambda () (setq gc-cons-threshold normal-gc-cons-threshold))))
-
-;;----------------------------------------------------------------------------
-;; Bootstrap config
-;;----------------------------------------------------------------------------
-(setq custom-file (expand-file-name "custom.el" user-emacs-directory))
-(require 'init-utils)
-(require 'init-site-lisp) ;; Must come before elpa, as it may provide package.el
-;; Calls (package-initialize)
-(require 'init-elpa)      ;; Machinery for installing required packages
-(require 'init-exec-path) ;; Set up $PATH
-
-;;----------------------------------------------------------------------------
-;; Allow users to provide an optional "init-preload-local.el"
-;;----------------------------------------------------------------------------
-(require 'init-preload-local nil t)
-
-;;----------------------------------------------------------------------------
-;; Load configs for specific features and modes
-;;----------------------------------------------------------------------------
-
-(require-package 'diminish)
-(maybe-require-package 'scratch)
-(require-package 'command-log-mode)
-
-(require 'init-frame-hooks)
-(require 'init-xterm)
-(require 'init-themes)
-(require 'init-osx-keys)
-(require 'init-gui-frames)
-(require 'init-dired)
-(require 'init-isearch)
-(require 'init-grep)
-(require 'init-uniquify)
-(require 'init-ibuffer)
-(require 'init-flycheck)
-
-(require 'init-recentf)
-(require 'init-smex)
-(require 'init-ivy)
-(require 'init-hippie-expand)
-(require 'init-company)
-(require 'init-windows)
-(require 'init-sessions)
-(require 'init-mmm)
-
-(require 'init-editing-utils)
-(require 'init-whitespace)
-
-(require 'init-vc)
-(require 'init-darcs)
-(require 'init-git)
-(require 'init-github)
-
-(require 'init-projectile)
-
-(require 'init-compile)
-(require 'init-crontab)
-(require 'init-textile)
-(require 'init-markdown)
-(require 'init-csv)
-(require 'init-erlang)
-(require 'init-javascript)
-(require 'init-php)
-(require 'init-org)
-(require 'init-nxml)
-(require 'init-html)
-(require 'init-css)
-(require 'init-haml)
-(require 'init-http)
-(require 'init-python)
-(require 'init-ruby)
-(require 'init-haskell)
-(require 'init-elm)
-(require 'init-purescript)
-(require 'init-rails)
-(require 'init-sql)
-(require 'init-ocaml)
-(require 'init-nim)
-(require 'init-rust)
-(require 'init-toml)
-(require 'init-yaml)
-(require 'init-docker)
-(require 'init-terraform)
-(require 'init-nix)
-(maybe-require-package 'nginx-mode)
-
-(require 'init-paredit)
-(require 'init-lisp)
-(require 'init-slime)
-(require 'init-clojure)
-(require 'init-clojure-cider)
-(require 'init-common-lisp)
-
-(when *spell-check-support-enabled*
-  (require 'init-spelling))
-
-(require 'init-misc)
-
-(require 'init-folding)
-(require 'init-dash)
-
-;;(require 'init-twitter)
-;; (require 'init-mu)
-(require 'init-ledger)
-;; Extra packages which don't require any configuration
-
-(require-package 'sudo-edit)
-(require-package 'gnuplot)
-(require-package 'lua-mode)
-(require-package 'htmlize)
-(when *is-a-mac*
-  (require-package 'osx-location))
-(unless (eq system-type 'windows-nt)
-  (maybe-require-package 'daemons))
-(maybe-require-package 'dotenv-mode)
-(maybe-require-package 'shfmt)
-
-(when (maybe-require-package 'uptimes)
-  (setq-default uptimes-keep-count 200)
-  (add-hook 'after-init-hook (lambda () (require 'uptimes))))
-
-(when (fboundp 'global-eldoc-mode)
-  (add-hook 'after-init-hook 'global-eldoc-mode))
-
-(require 'init-direnv)
-
-;;----------------------------------------------------------------------------
-;; Allow access from emacsclient
-;;----------------------------------------------------------------------------
-(add-hook 'after-init-hook
-          (lambda ()
-            (require 'server)
-            (unless (server-running-p)
-              (server-start))))
-
-;;----------------------------------------------------------------------------
-;; Variables configured via the interactive 'customize' interface
-;;----------------------------------------------------------------------------
-(when (file-exists-p custom-file)
-  (load custom-file))
-
-
-;;----------------------------------------------------------------------------
-;; Locales (setting them earlier in this file doesn't work in X)
-;;----------------------------------------------------------------------------
-(require 'init-locales)
-
-;;----------------------------------------------------------------------------
-;; Allow users to provide an optional "init-local" containing personal settings
-;;----------------------------------------------------------------------------
-(add-to-list 'load-path (expand-file-name "lisp/my" user-emacs-directory))
-
-(require 'init-users)
-
-(require 'dap-templates)
-
-(provide 'init)
-
-;; Local Variables:
-;; coding: utf-8
-;; no-byte-compile: t
-;; End:
-;;; init.el ends here
-=======
 ;;; init.el --- Load the full configuration -*- lexical-binding: t -*-
 ;;; Commentary:
 
@@ -375,5 +179,4 @@
 ;; coding: utf-8
 ;; no-byte-compile: t
 ;; End:
-;;; init.el ends here
->>>>>>> a42311c9
+;;; init.el ends here