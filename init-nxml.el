--- conflicted
+++ resolved
@@ -1,3 +1,4 @@
+(load-library "rng-auto")
 (add-to-list 'auto-mode-alist
               (cons (concat "\\." (regexp-opt '("xml" "xsd" "sch" "rng" "xslt" "svg" "rss" "bkl" "bkgen") t) "\\'")
                     'nxml-mode))
@@ -7,17 +8,6 @@
 (add-hook 'nxml-mode-hook (lambda ()
                             (set (make-local-variable 'ido-use-filename-at-point) nil)))
 (setq nxml-slash-auto-complete-flag t)
-
-<<<<<<< HEAD
-=======
-
-;; There are newer schema files here: http://syntax.whattf.org/relaxng/
-(eval-after-load 'rng-loc
-  '(progn
-     (require 'whattf-dt)
-     (push (expand-file-name "schemas.xml" (directory-of-library "whattf-dt"))
-           rng-schema-locating-files)))
-
 
 ;; See: http://sinewalker.wordpress.com/2008/06/26/pretty-printing-xml-with-emacs-nxml-mode/
 (defun pp-xml-region (begin end)
@@ -33,7 +23,6 @@
         (backward-char) (insert "\n"))
       (indent-region begin end)))
 
->>>>>>> a2f3dfe4
 ;;----------------------------------------------------------------------------
 ;; Integration with tidy for html + xml
 ;;----------------------------------------------------------------------------
