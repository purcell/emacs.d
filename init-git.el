<<<<<<< HEAD
(autoload 'git-blame-mode "git-blame" "Minor mode for incremental blame for Git." t)

=======
>>>>>>> cfab27d8
(setq magit-save-some-buffers nil
      magit-process-popup-time 10
      magit-completing-read-function 'magit-ido-completing-read)

(defun magit-status-somedir ()
  (interactive)
  (let ((current-prefix-arg t))
    (magit-status default-directory)))

(global-set-key [(meta f12)] 'magit-status)
(global-set-key [(shift meta f12)] 'magit-status-somedir)

(when *is-a-mac*
  (add-hook 'magit-mode-hook (lambda () (local-unset-key [(meta h)]))))

(eval-after-load 'magit
  '(progn
     (require 'magit-key-mode)
     (require 'magit-svn)
     ))

(autoload 'rebase-mode "rebase-mode")
(add-to-list 'auto-mode-alist '("git-rebase-todo" . rebase-mode))

;;----------------------------------------------------------------------------
;; git-svn conveniences
;;----------------------------------------------------------------------------
(eval-after-load 'compile
  '(progn
     (dolist (defn (list '(git-svn-updated "^\t[A-Z]\t\\(.*\\)$" 1 nil nil 0 1)
                         '(git-svn-needs-update "^\\(.*\\): needs update$" 1 nil nil 2 1)))
       (add-to-list 'compilation-error-regexp-alist-alist defn))
     (dolist (defn '(git-svn-updated git-svn-needs-update))
       (add-to-list 'compilation-error-regexp-alist defn))))

(defvar git-svn--available-commands nil "Cached list of git svn subcommands")

(defun git-svn (dir)
  "Run git svn"
  (interactive "DSelect directory: ")
  (unless git-svn--available-commands
    (setq git-svn--available-commands
          (string-all-matches "^  \\([a-z\\-]+\\) +" (shell-command-to-string "git svn help") 1)))
  (let* ((default-directory (vc-git-root dir))
         (compilation-buffer-name-function (lambda (major-mode-name) "*git-svn*")))
    (compile (concat "git svn "
                     (ido-completing-read "git-svn command: " git-svn--available-commands nil t)))))






(eval-after-load 'gist
  ;; Fix from https://github.com/defunkt/gist.el/pull/16
  '(defun gist-region (begin end &optional private &optional callback)
     "Post the current region as a new paste at gist.github.com
Copies the URL into the kill ring.

With a prefix argument, makes a private paste."
     (interactive "r\nP")
     (let* ((file (or (buffer-file-name) (buffer-name)))
            (name (file-name-nondirectory file))
            (ext (or (cdr (assoc major-mode gist-supported-modes-alist))
                     (file-name-extension file)
                     "txt")))
       (gist-request
        (format "https://%s@gist.github.com/gists" 
                (or (car (github-auth-info)) ""))
        (or callback 'gist-created-callback)
        `(,@(if private '(("action_button" . "private")))
          ("file_ext[gistfile1]" . ,(concat "." ext))
          ("file_name[gistfile1]" . ,name)
          ("file_contents[gistfile1]" . ,(buffer-substring begin end)))))))





(provide 'init-git)<|MERGE_RESOLUTION|>--- conflicted
+++ resolved
@@ -1,8 +1,3 @@
-<<<<<<< HEAD
-(autoload 'git-blame-mode "git-blame" "Minor mode for incremental blame for Git." t)
-
-=======
->>>>>>> cfab27d8
 (setq magit-save-some-buffers nil
       magit-process-popup-time 10
       magit-completing-read-function 'magit-ido-completing-read)
