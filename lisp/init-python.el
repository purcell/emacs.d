--- conflicted
+++ resolved
@@ -13,11 +13,9 @@
                 ("SConscript\\'" . python-mode))
               auto-mode-alist))
 
-<<<<<<< HEAD
 (require-package 'pyvenv)
 (require-package 'pip-requirements)
 
-=======
 (setq python-shell-interpreter "python3")
 
 (require-package 'pip-requirements)
@@ -45,6 +43,5 @@
 (when (maybe-require-package 'reformatter)
   (reformatter-define black :program "black"))
 
->>>>>>> 4c81c50b
 (provide 'init-python)
 ;;; init-python.el ends here