--- conflicted
+++ resolved
@@ -9,14 +9,8 @@
   "Javascript mode to use for .js files."
   :type 'symbol
   :group 'programming
-<<<<<<< HEAD
   :options '(js-mode js2-mode))
 (defvar preferred-javascript-indent-level 4)
-=======
-  :options '(js2-mode js-mode))
-
-(defconst preferred-javascript-indent-level 2)
->>>>>>> b10593e2
 
 ;; Need to first remove from list if present, since elpa adds entries too, which
 ;; may be in an arbitrary order
