--- conflicted
+++ resolved
@@ -23,14 +23,6 @@
   (add-to-list 'package-archives (cons "melpa" (concat proto "://mirrors.tuna.tsinghua.edu.cn/elpa/melpa/")) t)
   ;; Official MELPA Mirror, in case necessary.
   ;;(add-to-list 'package-archives (cons "melpa-mirror" (concat proto "://www.mirrorservice.org/sites/melpa.org/packages/")) t)
-<<<<<<< HEAD
-  (if (< emacs-major-version 24)
-      ;; For important compatibility libraries like cl-lib
-      (add-to-list 'package-archives '("gnu" . (concat proto "://mirrors.tuna.tsinghua.edu.cn/elpa/gnu/")))
-    (unless no-ssl
-      ;; Force SSL for GNU ELPA
-      (setcdr (assoc "gnu" package-archives) "https://mirrors.tuna.tsinghua.edu.cn/elpa/gnu/"))))
-=======
   )
 
 @@ -38,7 +30,6 @@
 ;; Work-around for https://debbugs.gnu.org/cgi/bugreport.cgi?bug=34341
 (when (and (version< emacs-version "26.3") (boundp 'libgnutls-version) (>= libgnutls-version 30604))
   (setq gnutls-algorithm-priority "NORMAL:-VERS-TLS1.3"))
->>>>>>> a503d84b
 
  
