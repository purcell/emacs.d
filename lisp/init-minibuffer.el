--- conflicted
+++ resolved
@@ -20,12 +20,7 @@
      consult-ripgrep
      consult-git-grep consult-grep
      consult-bookmark consult-recent-file consult-xref
-<<<<<<< HEAD
-     consult--source-recent-file consult--source-project-recent-file
-     consult--source-bookmark)
-=======
      consult--source-recent-file consult--source-project-recent-file consult--source-bookmark)
->>>>>>> 6eec82f6
 
     (when (maybe-require-package 'projectile)
       (setq-default consult-project-root-function 'projectile-project-root))
