--- conflicted
+++ resolved
@@ -216,13 +216,6 @@
 (add-to-list 'auto-mode-alist '("\\.emacs-project\\'" . emacs-lisp-mode))
 (add-to-list 'auto-mode-alist '("archive-contents\\'" . emacs-lisp-mode))
 
-<<<<<<< HEAD
-;; ----------------------------------------------------------------------------
-=======
-
--
->>>>>>> a42311c9
 ;; Delete .elc files when reverting the .el from VC or magit
 
 ;; When .el files are open, we can intercept when they are modified
