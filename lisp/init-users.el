--- conflicted
+++ resolved
@@ -257,33 +257,10 @@
   ;;(setq lsp-log-io t)
   )
 
-<<<<<<< HEAD
+
 ;; Typescript LSP
 (add-hook 'typescript-mode-hook #'lsp)
 
-
-(use-package org-brain :ensure t
-  :init
-  (setq org-brain-path "~/Notes/Brain")
-  ;; For Evil users
-  (with-eval-after-load 'evil
-    (evil-set-initial-state 'org-brain-visualize-mode 'emacs))
-  :config
-  (bind-key "C-c b" 'org-brain-prefix-map org-mode-map)
-  (setq org-id-track-globally t)
-  (setq org-id-locations-file "~/.emacs.d/.org-id-locations")
-  (add-hook 'before-save-hook #'org-brain-ensure-ids-in-buffer)
-  (push '("b" "Brain" plain (function org-brain-goto-end)
-          "* %i%?" :empty-lines 1)
-        org-capture-templates)
-  (setq org-brain-visualize-default-choices 'all)
-  (setq org-brain-title-max-length 12)
-  (setq org-brain-include-file-entries nil
-        org-brain-file-entries-use-title nil))
-
-;; Allows you to edit entries directly from org-brain-visualize
-(use-package polymode
-=======
 (use-package org-roam
   :ensure t
   :hook
@@ -301,7 +278,6 @@
 
 (use-package org-roam-server
   :ensure t
->>>>>>> ea72578a
   :config
   (setq org-roam-server-host "localhost"
         org-roam-server-port 30000
