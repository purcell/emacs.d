--- conflicted
+++ resolved
@@ -76,13 +76,6 @@
 
  
-<<<<<<< HEAD
-;;(require-package 'goto-gem)
-
--
-=======
->>>>>>> 4c81c50b
 (require-package 'bundler)
 
 